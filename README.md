--- conflicted
+++ resolved
@@ -2,7 +2,7 @@
 
 ## Version
 
-The Standard Masala Plugins library is currently version 0.11 (beta release).  The full version 1.0 will be released shortly.
+The Standard Masala Plugins library is currently version 0.12 (beta release).  The full version 1.0 will be released shortly.
 
 ## Description
 
@@ -44,11 +44,7 @@
 
     ```
     cd $MASALA_STANDARD_PLUGINS/lib
-<<<<<<< HEAD
-    ln -s $MASALA_PATH/build/lib* .
-=======
     ln -s $MASALA_PATH/build/lib*.* .
->>>>>>> 72458c6a
     cd ..
     ```
     
@@ -66,12 +62,8 @@
 
 ## Compilation
 
-<<<<<<< HEAD
 - Note that default compilation is in release mode.
 - To compile in debug mode, edit cmake/CMakeLists.txt and change `SET( MODE release )` to `SET( MODE debug )`.
-=======
-- Note that default compilation is in debug mode.
-- To compile in release mode, edit cmake/CMakeLists.txt, comment out the two "debug" lines, and uncomment the two "release" lines.
 
 ## Building Doxygen code documentation
 
@@ -85,5 +77,4 @@
 
 ## Licence
 
-Masala and the Standard Masala Plugins are released under an AGPL version 3 licence.  This licence permits anyone to use the software for any purpose (not-for-profit or commercial), as well as to modify the software and incorporate it into derivative works.  The one stipulation is that if any modified version or derivative work is distributed, or users are given access to it over a network, then the source code must be made available under a GPL or AGPL licence (version 3 or later).  This ensures that the software remains free and open-source.  For full details, see the LICENCE file.
->>>>>>> 72458c6a
+Masala and the Standard Masala Plugins are released under an AGPL version 3 licence.  This licence permits anyone to use the software for any purpose (not-for-profit or commercial), as well as to modify the software and incorporate it into derivative works.  The one stipulation is that if any modified version or derivative work is distributed, or users are given access to it over a network, then the source code must be made available under a GPL or AGPL licence (version 3 or later).  This ensures that the software remains free and open-source.  For full details, see the LICENCE file.